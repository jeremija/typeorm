--- conflicted
+++ resolved
@@ -5,13 +5,12 @@
 If we missed a note on some change or you have a questions on migrating from old version, 
 feel free to ask us and community.
 
-<<<<<<< HEAD
 ## 0.3.0 (next)
 
 * find options interface was completely re-written (find options is parameter passed to find* methods)
 * now query builder adds joins to eager relations by default (previously only find methods did that)
 * `primary` flag has been removed from relation decorators. Now if you want to make a relation primary you must define a primary column with the same name relation uses
-=======
+
 ## 0.2.8
 
 * added support for specifying isolation levels in transactions
@@ -23,7 +22,6 @@
 ## 0.2.6
 
 * fixed wrong aggregate and count methods signature in mongodb
->>>>>>> 9e09d2d5
 
 ## 0.2.5
 
