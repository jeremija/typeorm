--- conflicted
+++ resolved
@@ -10,19 +10,13 @@
 import {SqlServerDriver} from "./SqlServerDriver";
 import {ReadStream} from "../../platform/PlatformTools";
 import {MssqlParameter} from "./MssqlParameter";
-<<<<<<< HEAD
-import {EntityManager} from "../../entity-manager/EntityManager";
-import {QueryFailedError} from "../../error/QueryFailedError";
-import {PromiseUtils} from "../../util/PromiseUtils";
-import {Broadcaster} from "../../subscriber/Broadcaster";
-=======
 import {OrmUtils} from "../../util/OrmUtils";
 import {QueryFailedError} from "../../error/QueryFailedError";
 import {TableIndexOptions} from "../../schema-builder/options/TableIndexOptions";
 import {TableUnique} from "../../schema-builder/table/TableUnique";
 import {TableCheck} from "../../schema-builder/table/TableCheck";
 import {BaseQueryRunner} from "../../query-runner/BaseQueryRunner";
->>>>>>> b3e35688
+import {Broadcaster} from "../../subscriber/Broadcaster";
 
 /**
  * Runs queries on a single mysql database connection.
@@ -38,41 +32,11 @@
      */
     driver: SqlServerDriver;
 
-<<<<<<< HEAD
-    /**
-     * Connection used by this query runner.
-     */
-    connection: Connection;
-
     /**
      * Broadcaster used on this query runner to broadcast entity events.
      */
     broadcaster: Broadcaster;
 
-    /**
-     * Isolated entity manager working only with current query runner.
-     */
-    manager: EntityManager;
-
-    /**
-     * Indicates if connection for this query runner is released.
-     * Once its released, query runner cannot run queries anymore.
-     */
-    isReleased = false;
-
-    /**
-     * Indicates if transaction is in progress.
-     */
-    isTransactionActive = false;
-
-    /**
-     * Stores temporarily user data.
-     * Useful for sharing data with subscribers.
-     */
-    data = {};
-
-=======
->>>>>>> b3e35688
     // -------------------------------------------------------------------------
     // Protected Properties
     // -------------------------------------------------------------------------
@@ -325,68 +289,6 @@
     }
 
     /**
-<<<<<<< HEAD
-=======
-     * Insert a new row with given values into the given table.
-     * Returns value of the generated column if given and generate column exist in the table.
-     */
-    async insert(tablePath: string, keyValues: ObjectLiteral): Promise<any> {
-        const keys = Object.keys(keyValues);
-        const columns = keys.map(key => `"${key}"`).join(", ");
-        const values = keys.map((key, index) => "@" + index).join(",");
-        const generatedColumns = this.connection.hasMetadata(tablePath) ? this.connection.getMetadata(tablePath).generatedColumns : [];
-        const generatedColumnNames = generatedColumns.map(generatedColumn => `INSERTED."${generatedColumn.databaseName}"`).join(", ");
-        const generatedColumnSql = generatedColumns.length > 0 ? ` OUTPUT ${generatedColumnNames}` : "";
-        const sql = columns.length > 0
-            ? `INSERT INTO ${this.escapeTableName(tablePath)}(${columns}) ${generatedColumnSql} VALUES (${values})`
-            : `INSERT INTO ${this.escapeTableName(tablePath)} ${generatedColumnSql} DEFAULT VALUES `;
-
-        const parameters = this.driver.parametrizeMap(tablePath, keyValues);
-        const parametersArray = Object.keys(parameters).map(key => parameters[key]);
-        const result = await this.query(sql, parametersArray);
-        const generatedMap = generatedColumns.reduce((map, column) => {
-            const valueMap = column.createValueMap(result[0][column.databaseName]);
-            return OrmUtils.mergeDeep(map, valueMap);
-        }, {} as ObjectLiteral);
-
-        return {
-            result: result,
-            generatedMap: Object.keys(generatedMap).length > 0 ? generatedMap : undefined
-        };
-    }
-
-    /**
-     * Updates rows that match given conditions in the given table.
-     */
-    async update(tablePath: string, valuesMap: ObjectLiteral, conditions: ObjectLiteral): Promise<void> {
-        valuesMap = this.driver.parametrizeMap(tablePath, valuesMap);
-        conditions = this.driver.parametrizeMap(tablePath, conditions);
-
-        const conditionParams = Object.keys(conditions).map(key => conditions[key]);
-        const updateParams = Object.keys(valuesMap).map(key => valuesMap[key]);
-        const allParameters = updateParams.concat(conditionParams);
-
-        const updateValues = this.parametrize(valuesMap).join(", ");
-        const conditionString = this.parametrize(conditions, updateParams.length).join(" AND ");
-        const sql = `UPDATE ${this.escapeTableName(tablePath)} SET ${updateValues} ${conditionString ? (" WHERE " + conditionString) : ""}`;
-
-        await this.query(sql, allParameters);
-    }
-
-    /**
-     * Deletes from the given table by a given conditions.
-     */
-    async delete(tablePath: string, conditions: ObjectLiteral|string, maybeParameters?: any[]): Promise<void> {
-        conditions = typeof conditions === "object" ? this.driver.parametrizeMap(tablePath, conditions) : conditions;
-        const conditionString = typeof conditions === "string" ? conditions : this.parametrize(conditions).join(" AND ");
-        const parameters = conditions instanceof Object ? Object.keys(conditions).map(key => (conditions as ObjectLiteral)[key]) : maybeParameters;
-
-        const sql = `DELETE FROM ${this.escapeTableName(tablePath)} WHERE ${conditionString}`;
-        await this.query(sql, parameters);
-    }
-
-    /**
->>>>>>> b3e35688
      * Inserts rows into the closure table.
      */
     async insertIntoClosureTable(tablePath: string, newEntityId: any, parentId: any, hasLevel: boolean): Promise<number> {
