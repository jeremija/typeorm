--- conflicted
+++ resolved
@@ -243,23 +243,13 @@
 
 ### Column types for `postgres`
 
-<<<<<<< HEAD
-`int2`, `int2`, `int4`, `int8`, `integer`, `smallint`, `bigint`, `decimal`, `numeric`, `decimal`, 
-`numeric`, `real`, `double precision`, `time`, `time with time zone`, `time without time zone`,
-`timestamp`, `timestamp without time zone`, `timestamp with time zone`, `int`, `smallint`, `bigint`,
-`character varying`, `character`, `varchar`, `char`, `int2`, `integer`, `int4`, `int8`, 
-`float4`, `float8`, `smallserial`, `serial2`, `serial`, `serial4`, `bigserial`, `serial8`, 
-`money`, `boolean`, `bool`, `text`, `citext`, `bytea`, `date`, `interval`, `point`, `line`, `lseg`, `box`, 
-`circle`, `path`, `polygon`, `cidr`, `enum`, `inet`, `macaddr`, `bit`, `bit varying`,
-=======
 `int`, `int2`, `int4`, `int8`, `integer`, `smallint`, `bigint`, `float4`, `float8`,
 `numeric`, `decimal`, `real`, `double precision`, `time`, `time with time zone`,
 `time without time zone`, `timestamp`, `timestamp without time zone`, `timestamp with time zone`,
 `character varying`, `character`, `varchar`, `char`, `text`, `citext`,
 `smallserial`, `serial2`, `serial`, `serial4`, `bigserial`, `serial8`, 
 `money`, `boolean`, `bool` `bytea`, `date`, `interval`, `point`, `line`, `lseg`, `box`, 
-`circle`, `path`, `polygon`, `cidr`, `inet`, `macaddr`, `bit`, `bit varying`,
->>>>>>> aa12f786
+`circle`, `path`, `polygon`, `cidr`, `enum`, `inet`, `macaddr`, `bit`, `bit varying`,
  `varbit`, `tsvector`, `tsquery`, `uuid`, `xml`, `json`, `jsonb` 
 
 ### Column types for `sqlite` / `websql` / `cordova`
